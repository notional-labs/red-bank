--- conflicted
+++ resolved
@@ -2,11 +2,7 @@
 use mars_oracle_base::ContractError;
 use mars_oracle_osmosis::{contract::entry, msg::ExecuteMsg};
 use mars_owner::OwnerError::NotOwner;
-<<<<<<< HEAD
-use mars_red_bank_types::oracle::msg::{ConfigResponse, InstantiateMsg, QueryMsg};
-=======
 use mars_red_bank_types::oracle::{ConfigResponse, InstantiateMsg, QueryMsg};
->>>>>>> 5bb0fe14
 use mars_testing::{mock_dependencies, mock_info};
 
 mod helpers;
@@ -103,15 +99,9 @@
     let res_err = entry::execute(deps.as_mut(), mock_env(), info, msg).unwrap_err();
     assert_eq!(
         res_err,
-<<<<<<< HEAD
         ContractError::InvalidDenom {
             reason: "First character is not ASCII alphabetic".to_string()
         }
-=======
-        ContractError::Validation(ValidationError::InvalidDenom {
-            reason: "First character is not ASCII alphabetic".to_string()
-        })
->>>>>>> 5bb0fe14
     );
 }
 

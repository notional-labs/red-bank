--- conflicted
+++ resolved
@@ -23,12 +23,8 @@
 cosmwasm-std        = { workspace = true }
 cw2                 = { workspace = true }
 cw-storage-plus     = { workspace = true }
-<<<<<<< HEAD
+mars-owner          = { workspace = true }
 mars-oracle-base    = { workspace = true, features = ["pyth"] }
-=======
-mars-owner          = { workspace = true }
-mars-oracle-base    = { workspace = true }
->>>>>>> 5bb0fe14
 mars-osmosis        = { workspace = true }
 mars-red-bank-types = { workspace = true }
 osmosis-std         = { workspace = true }

[workspace]
members = [
  "contracts/address-provider",
  "contracts/incentives",
  "contracts/oracle/*",
  "contracts/params",
  "contracts/swapper/*",
  "contracts/red-bank",
  "contracts/rewards-collector",
  "packages/chains/*",
  "packages/health",
  "packages/testing",
  "packages/types",
  "packages/utils",
  "integration-tests",
]

[workspace.package]
<<<<<<< HEAD
version = "1.0.1"
=======
version       = "1.1.0"
>>>>>>> 99b0730f
authors       = [
  "Gabe R. <gabe.r@delphilabs.io>",
  "Larry Engineer <larry@delphidigital.io>",
  "Piotr Babel <piotr@delphilabs.io>",
  "Spike Spiegel <spikeonmars@protonmail.com>",
  "Brianna M. <brianna@delphilabs.io>",
  "Ahmad Kaouk",
  "Harry Scholes",
]
edition = "2021"
license = "GPL-3.0-or-later"
repository = "https://github.com/mars-protocol/red-bank"
homepage = "https://marsprotocol.io"
documentation = "https://docs.marsprotocol.io/"
keywords = [
  "mars",
  "cosmos",
  "cosmwasm",
]

[workspace.dependencies]
anyhow            = "1.0.71"
bech32            = "0.9.1"
cosmwasm-schema   = "1.2.6"
cosmwasm-std      = "1.2.6"
cw2               = { git = "https://github.com/CosmWasm/cw-plus", rev = "de1fb0b" }
cw-multi-test     = "0.16.5"
cw-storage-plus   = "1.0.1"
cw-utils          = "1.0.1"
<<<<<<< HEAD
mars-owner        = { version = "1.0.0", features = ["emergency-owner"] }
osmosis-std       = "0.14.0"
osmosis-test-tube = "15.1.0"
prost             = { version = "0.11.5", default-features = false, features = ["prost-derive"] }
schemars          = "0.8.11"
serde             = { version = "1.0.152", default-features = false, features = ["derive"] }
thiserror         = "1.0.38"
pyth-sdk-cw        = "1.0.0"
cw-paginate       = "0.2.1"
astroport         = { git = "https://github.com/astroport-fi/astroport-core", tag = "v2.7.1" }
strum             = "0.24.1"

# dev-dependencies
cw-it             = { git = "https://github.com/apollodao/cw-it.git", rev = "2d59e15703aaa377cfb09f0e021b3b63bc827a22" }
test-case         = "3.0.0"
proptest          = "1.1.0"
=======
mars-owner        = { version = "1.2.0", features = ["emergency-owner"] }
osmosis-std       = "0.15.3"
osmosis-test-tube = "15.1.0"
prost             = { version = "0.11.5", default-features = false, features = ["prost-derive"] }
pyth-sdk-cw       = "1.2.0"
schemars          = "0.8.12"
serde             = { version = "1.0.163", default-features = false, features = ["derive"] }
thiserror         = "1.0.40"
>>>>>>> 99b0730f

# packages
mars-health         = { version = "1.0.0", path = "./packages/health" }
mars-osmosis        = { version = "1.0.0", path = "./packages/chains/osmosis" }
mars-red-bank-types = { version = "1.0.0", path = "./packages/types" }
mars-testing        = { version = "1.0.0", path = "./packages/testing" }
mars-utils          = { version = "1.0.0", path = "./packages/utils" }

# contracts
mars-address-provider          = { version = "1.0.0", path = "./contracts/address-provider" }
mars-incentives                = { version = "1.0.0", path = "./contracts/incentives" }
mars-oracle-base               = { version = "1.0.0", path = "./contracts/oracle/base" }
mars-oracle-osmosis            = { version = "1.0.0", path = "./contracts/oracle/osmosis" }
mars-oracle-wasm               = { version = "1.0.0", path = "./contracts/oracle/wasm" }
mars-red-bank                  = { version = "1.0.0", path = "./contracts/red-bank" }
mars-rewards-collector         = { version = "1.0.0", path = "./contracts/rewards-collector" }
mars-swapper-base              = { version = "1.0.0", path = "./contracts/swapper/base" }
mars-swapper-astroport         = { version = "1.0.0", path = "./contracts/swapper/astroport" }
mars-swapper-osmosis           = { version = "1.0.0", path = "./contracts/swapper/osmosis" }

[profile.release]
codegen-units    = 1
debug            = false
debug-assertions = false
incremental      = false
lto              = true
overflow-checks  = true
opt-level        = 3
panic            = "abort"
rpath            = false<|MERGE_RESOLUTION|>--- conflicted
+++ resolved
@@ -16,11 +16,7 @@
 ]
 
 [workspace.package]
-<<<<<<< HEAD
-version = "1.0.1"
-=======
 version       = "1.1.0"
->>>>>>> 99b0730f
 authors       = [
   "Gabe R. <gabe.r@delphilabs.io>",
   "Larry Engineer <larry@delphidigital.io>",
@@ -50,15 +46,14 @@
 cw-multi-test     = "0.16.5"
 cw-storage-plus   = "1.0.1"
 cw-utils          = "1.0.1"
-<<<<<<< HEAD
-mars-owner        = { version = "1.0.0", features = ["emergency-owner"] }
-osmosis-std       = "0.14.0"
+mars-owner        = { version = "1.2.0", features = ["emergency-owner"] }
+osmosis-std       = "0.15.3"
 osmosis-test-tube = "15.1.0"
 prost             = { version = "0.11.5", default-features = false, features = ["prost-derive"] }
-schemars          = "0.8.11"
-serde             = { version = "1.0.152", default-features = false, features = ["derive"] }
-thiserror         = "1.0.38"
-pyth-sdk-cw        = "1.0.0"
+schemars          = "0.8.12"
+serde             = { version = "1.0.163", default-features = false, features = ["derive"] }
+thiserror         = "1.0.40"
+pyth-sdk-cw        = "1.2.0"
 cw-paginate       = "0.2.1"
 astroport         = { git = "https://github.com/astroport-fi/astroport-core", tag = "v2.7.1" }
 strum             = "0.24.1"
@@ -67,16 +62,6 @@
 cw-it             = { git = "https://github.com/apollodao/cw-it.git", rev = "2d59e15703aaa377cfb09f0e021b3b63bc827a22" }
 test-case         = "3.0.0"
 proptest          = "1.1.0"
-=======
-mars-owner        = { version = "1.2.0", features = ["emergency-owner"] }
-osmosis-std       = "0.15.3"
-osmosis-test-tube = "15.1.0"
-prost             = { version = "0.11.5", default-features = false, features = ["prost-derive"] }
-pyth-sdk-cw       = "1.2.0"
-schemars          = "0.8.12"
-serde             = { version = "1.0.163", default-features = false, features = ["derive"] }
-thiserror         = "1.0.40"
->>>>>>> 99b0730f
 
 # packages
 mars-health         = { version = "1.0.0", path = "./packages/health" }

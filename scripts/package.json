{
  "name": "scripts",
  "version": "1.0.0",
  "license": "GPL-3.0-or-later",
  "scripts": {
    "deploy:osmosis-testnet": "yarn build && node build/deploy/osmosis/testIndex.js",
    "deploy:osmosis-mainnet": "yarn build && node build/deploy/osmosis/mainIndex.js",
    "deploy:osmosis-testnet-multisig": "yarn build && node build/deploy/osmosis/multisig.js",
    "generate-types": "yarn rust-schema && tsc --project codegen-tsconfig.json && rm -rf types/generated && node build/codegen && node build/codegen/insertIgnores.js && yarn format",
    "rust-schema": "cd ../ && cargo make generate-all-schemas && cd scripts",
    "build": "tsc",
    "lint": "yarn format-check && eslint . && yarn build",
    "format": "prettier --write .",
    "format-check": "prettier --ignore-path .gitignore --check ."
  },
  "dependencies": {
    "@cosmjs/cosmwasm-stargate": "^0.30.1",
    "@cosmjs/proto-signing": "^0.30.1",
    "@cosmjs/stargate": "^0.30.1",
    "@cosmwasm/ts-codegen": "^0.30.0",
    "chalk": "4.1.2",
<<<<<<< HEAD
    "cosmjs-types": "^0.8.0",
=======
>>>>>>> 99b0730f
    "prepend-file": "^2.0.1"
  },
  "devDependencies": {
    "@types/node": "^20.2.5",
    "@typescript-eslint/eslint-plugin": "^5.59.8",
    "@typescript-eslint/parser": "^5.59.8",
<<<<<<< HEAD
    "cosmjs-types": "^0.6.1",
=======
    "cosmjs-types": "^0.8.0",
>>>>>>> 99b0730f
    "eslint": "^8.41.0",
    "eslint-config-prettier": "^8.8.0",
    "prettier": "^2.8.8",
    "typescript": "^5.0.4"
  }
}<|MERGE_RESOLUTION|>--- conflicted
+++ resolved
@@ -19,21 +19,14 @@
     "@cosmjs/stargate": "^0.30.1",
     "@cosmwasm/ts-codegen": "^0.30.0",
     "chalk": "4.1.2",
-<<<<<<< HEAD
     "cosmjs-types": "^0.8.0",
-=======
->>>>>>> 99b0730f
     "prepend-file": "^2.0.1"
   },
   "devDependencies": {
     "@types/node": "^20.2.5",
     "@typescript-eslint/eslint-plugin": "^5.59.8",
     "@typescript-eslint/parser": "^5.59.8",
-<<<<<<< HEAD
-    "cosmjs-types": "^0.6.1",
-=======
     "cosmjs-types": "^0.8.0",
->>>>>>> 99b0730f
     "eslint": "^8.41.0",
     "eslint-config-prettier": "^8.8.0",
     "prettier": "^2.8.8",
